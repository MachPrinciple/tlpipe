--- conflicted
+++ resolved
@@ -9,20 +9,14 @@
 # Define a dictionary with keys the names of parameters to be read from
 # file and values the defaults.
 params_init = {
-<<<<<<< HEAD
-
-        'input_root'  : '',
-        'output_root' : '',
-        'input_name'  : '', 
-        'antenna_list': [1, ],
-        'time_range'  : [[], ],
-        
-        }
-=======
+               'input_root'  : '',
+               'output_root' : '',
+               'input_name'  : '', 
+               'antenna_list': [1, ],
+               'time_range'  : [[], ],
                'nprocs': mpiutil.size, # number of processes to run this module
                'aprocs': range(mpiutil.size), # list of active process rank no.
               }
->>>>>>> 1ec9e544
 prefix = 'cv_'
 
 class Conversion(object):
@@ -43,38 +37,37 @@
 
     def execute(self):
 
-<<<<<<< HEAD
         #print 'Data conversion comes soon...'
-
-        tlvis_raw = tldata.read_raw(
-                root=self.params['input_root'] + self.params['input_name'] + '.hdf5', 
-                antenna_list=self.params['antenna_list'])
-
-        time_axis = tlvis_raw.time
-
-        time_range = self.params['time_range']
-
-        for k in range(len(time_range)):
-
-            time_cut = np.logical_and(
-                    time_axis > tldata.get_jul_date(time_range[k][0]), 
-                    time_axis < tldata.get_jul_date(time_range[k][1]))
-
-            tlvis = tldata.TLVis()
-            tlvis.vis = tlvis_raw.vis[time_cut, ...]
-            tlvis.time = tlvis_raw.time[time_cut, ...]
-            tlvis.freq = tlvis_raw.freq
-            tlvis.antenna_list = tlvis_raw.antenna_list
-            tlvis.array = tlvis_raw.array
-            tlvis.history  = tlvis_raw.history
-
-            tldata.write(tlvis, root=self.params['output_root']\
-                    + self.params['input_name']\
-                    + '%s_%s.hdf5'%(time_range[k][0], time_range[k][0]), 
-                    history = 'proform time cut\n')
-=======
         print 'rank %d executing...' % mpiutil.rank
 
         if mpiutil.rank0:
             print 'Data conversion comes soon...'
->>>>>>> 1ec9e544
+
+            tlvis_raw = tldata.read_raw(
+                    root=self.params['input_root'] + self.params['input_name'] + '.hdf5', 
+                    antenna_list=self.params['antenna_list'])
+
+            time_axis = tlvis_raw.time
+
+            time_range = self.params['time_range']
+
+            for k in range(len(time_range)):
+
+                time_cut = np.logical_and(
+                        time_axis > tldata.get_jul_date(time_range[k][0]), 
+                        time_axis < tldata.get_jul_date(time_range[k][1]))
+
+                tlvis = tldata.TLVis()
+                tlvis.vis = tlvis_raw.vis[time_cut, ...]
+                tlvis.time = tlvis_raw.time[time_cut, ...]
+                tlvis.freq = tlvis_raw.freq
+                tlvis.antenna_list = tlvis_raw.antenna_list
+                tlvis.array = tlvis_raw.array
+                tlvis.history  = tlvis_raw.history
+
+                tldata.write(tlvis, root=self.params['output_root']\
+                        + self.params['input_name']\
+                        + '%s_%s.hdf5'%(time_range[k][0], time_range[k][0]), 
+                        history = 'proform time cut\n')
+
+
